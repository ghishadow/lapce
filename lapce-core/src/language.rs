--- conflicted
+++ resolved
@@ -1,653 +1,567 @@
-use std::{collections::HashSet, path::Path};
-
-use tree_sitter::{Parser, TreeCursor};
-
-use crate::style::HighlightConfiguration;
-
-//
-// To add support for an hypothetical language called Foo, for example, using
-// the crate named as tree-sitter-foo:
-//
-// 1. Add an optional dependency on tree-sitter-foo in this crate.
-//
-//    [dependencies]
-//    # ...
-//    tree-sitter-foo = { version = "1", optional = true }
-//
-// 2. Add a new feature, say "lang-foo", to this crate to use this dependency.
-//    Also add "lang-foo" to the "all-languages" feature (see
-//    lapce-core/Cargo.toml).
-//
-//    [features]
-//    # ...
-//    lang-foo = "dep:tree-sitter-foo"
-//
-// 3. Add a new variant to `LapceLanguage`, say Foo, following the existing
-//    variants, guard the new variant with the new feature.
-//
-//    pub enum LapceLanguage {
-//         // ...
-//         #[cfg(feature = "lang-foo")]
-//         Foo,
-//    }
-//
-// 4. Add a new element in the LANGUAGES array, guard the new element with the
-//    new feature.
-//
-//    const LANGUAGES: &[Settings] = &[
-//        // ...
-//        #[cfg(feature = "lang-foo")]
-//        Setting{
-//            id: LapceLanguage::Foo,
-//            language: tree_sitter_foo::language,
-//            highlight: tree_sitter_foo::HIGHLIGHT_QUERY,
-//            comment: "//",
-//            indent: "    ",
-//            code_lens: (&[/* ... */], &[/* ... */]),
-//            extensions: &["foo"],
-//        },
-//    ];
-//
-// 5. Add a new feature, say "lang-foo", to the lapce-ui crate (see
-//    lapce-ui/Cargo.toml).
-//
-//    [features]
-//    # ...
-//    lang-foo = "lapce-core/lang-foo"
-//
-
-// Use these lists when a language does not have specific settings for "code
-// lens".
-#[allow(dead_code)]
-const DEFAULT_CODE_LENS_LIST: &[&str] = &["source_file"];
-#[allow(dead_code)]
-const DEFAULT_CODE_LENS_IGNORE_LIST: &[&str] = &["source_file"];
-
-struct SyntaxProperties {
-    /// An extra check to make sure that the array elements are in the correct
-    /// order.  If this id does not match the enum value, a panic will happen
-    /// with a debug assertion message.
-    id: LapceLanguage,
-    /// This is the factory function defined in the tree-sitter crate that
-    /// creates the language parser.  For most languages, it is
-    /// `tree_sitter_$crate::language`.
-    language: fn() -> tree_sitter::Language,
-    /// For most languages, it is `tree_sitter_$crate::HIGHLIGHT_QUERY`.
-    highlight: &'static str,
-    /// The comment token.  "#" for python, "//" for rust for example.
-    comment: &'static str,
-    /// The indent unit.  "\t" for python, "    " for rust, for example.
-    indent: &'static str,
-    /// TODO: someone more knowledgeable please describe what the two lists are.
-    /// Anyway, the second element of the tuple is a "ignore list". See
-    /// `walk_tree`. If unsure, use `DEFAULT_CODE_LENS_LIST` and
-    /// `DEFAULT_CODE_LENS_IGNORE_LIST`.
-    code_lens: (&'static [&'static str], &'static [&'static str]),
-    /// File name extensions to determine the language.  `["py"]` for python,
-    /// `["rs"]` for rust, for example.
-    extensions: &'static [&'static str],
-}
-
-// NOTE: Keep the enum variants "fieldless" so they can cast to usize as array
-// indices into the LANGUAGES array.  See method `LapceLanguage::properties`.
-//
-// Do not assign values to the variants because the number of variants and
-// number of elements in the LANGUAGES array change as different features
-// selected by the cargo build command.
-#[derive(Eq, PartialEq, Hash, Clone, Copy, Debug)]
-pub enum LapceLanguage {
-    #[cfg(feature = "lang-rust")]
-    Rust,
-    #[cfg(feature = "lang-go")]
-    Go,
-    #[cfg(feature = "lang-javascript")]
-    Javascript,
-    #[cfg(feature = "lang-javascript")]
-    Jsx,
-    #[cfg(feature = "lang-typescript")]
-    Typescript,
-    #[cfg(feature = "lang-typescript")]
-    Tsx,
-    #[cfg(feature = "lang-python")]
-    Python,
-    #[cfg(feature = "lang-toml")]
-    Toml,
-    #[cfg(feature = "lang-php")]
-    Php,
-    #[cfg(feature = "lang-elixir")]
-    Elixir,
-    #[cfg(feature = "lang-c")]
-    C,
-    #[cfg(feature = "lang-cpp")]
-    Cpp,
-    #[cfg(feature = "lang-json")]
-    Json,
-<<<<<<< HEAD
-    Nix,
-=======
-    #[cfg(feature = "lang-md")]
-    Markdown,
-    #[cfg(feature = "lang-ruby")]
-    Ruby,
-    #[cfg(feature = "lang-html")]
-    Html,
-    #[cfg(feature = "lang-java")]
-    Java,
->>>>>>> babcfbd5
-}
-
-// NOTE: Elements in the array must be in the same order as the enum variants of
-// `LapceLanguage` as they will be accessed using the enum variants as indices.
-const LANGUAGES: &[SyntaxProperties] = &[
-    #[cfg(feature = "lang-rust")]
-    SyntaxProperties {
-        id: LapceLanguage::Rust,
-        language: tree_sitter_rust::language,
-        highlight: tree_sitter_rust::HIGHLIGHT_QUERY,
-        comment: "//",
-        indent: "    ",
-        code_lens: (
-            &["source_file", "impl_item", "trait_item", "declaration_list"],
-            &["source_file", "use_declaration", "line_comment"],
-        ),
-        extensions: &["rs"],
-    },
-    #[cfg(feature = "lang-go")]
-    SyntaxProperties {
-        id: LapceLanguage::Go,
-        language: tree_sitter_go::language,
-        highlight: tree_sitter_go::HIGHLIGHT_QUERY,
-        comment: "//",
-        indent: "    ",
-        code_lens: (
-            &[
-                "source_file",
-                "type_declaration",
-                "type_spec",
-                "interface_type",
-                "method_spec_list",
-            ],
-            &["source_file", "comment", "line_comment"],
-        ),
-        extensions: &["go"],
-    },
-    #[cfg(feature = "lang-javascript")]
-    SyntaxProperties {
-        id: LapceLanguage::Javascript,
-        language: tree_sitter_javascript::language,
-        highlight: tree_sitter_javascript::HIGHLIGHT_QUERY,
-        comment: "//",
-        indent: "  ",
-        code_lens: (&["source_file", "program"], &["source_file"]),
-        extensions: &["js"],
-    },
-    #[cfg(feature = "lang-javascript")]
-    SyntaxProperties {
-        id: LapceLanguage::Jsx,
-        language: tree_sitter_javascript::language,
-        highlight: tree_sitter_javascript::JSX_HIGHLIGHT_QUERY,
-        comment: "//",
-        indent: "  ",
-        code_lens: (&["source_file", "program"], &["source_file"]),
-        extensions: &["jsx"],
-    },
-    #[cfg(feature = "lang-typescript")]
-    SyntaxProperties {
-        id: LapceLanguage::Typescript,
-        language: tree_sitter_typescript::language_typescript,
-        highlight: tree_sitter_typescript::HIGHLIGHT_QUERY,
-        comment: "//",
-        indent: "    ",
-        code_lens: (&["source_file", "program"], &["source_file"]),
-        extensions: &["ts"],
-    },
-    #[cfg(feature = "lang-typescript")]
-    SyntaxProperties {
-        id: LapceLanguage::Tsx,
-        language: tree_sitter_typescript::language_tsx,
-        highlight: tree_sitter_typescript::HIGHLIGHT_QUERY,
-        comment: "//",
-        indent: "    ",
-        code_lens: (&["source_file", "program"], &["source_file"]),
-        extensions: &["tsx"],
-    },
-    #[cfg(feature = "lang-python")]
-    SyntaxProperties {
-        id: LapceLanguage::Python,
-        language: tree_sitter_python::language,
-        highlight: tree_sitter_python::HIGHLIGHT_QUERY,
-        comment: "#",
-        indent: "\t",
-        code_lens: (
-            &[
-                "source_file",
-                "module",
-                "class_definition",
-                "class",
-                "identifier",
-                "decorated_definition",
-                "block",
-            ],
-            &["source_file", "import_statement", "import_from_statement"],
-        ),
-        extensions: &["py"],
-    },
-    #[cfg(feature = "lang-toml")]
-    SyntaxProperties {
-        id: LapceLanguage::Toml,
-        language: tree_sitter_toml::language,
-        highlight: tree_sitter_toml::HIGHLIGHT_QUERY,
-        comment: "#",
-        indent: "  ",
-        code_lens: (DEFAULT_CODE_LENS_LIST, DEFAULT_CODE_LENS_IGNORE_LIST),
-        extensions: &["toml"],
-    },
-    #[cfg(feature = "lang-php")]
-    SyntaxProperties {
-        id: LapceLanguage::Php,
-        language: tree_sitter_php::language,
-        highlight: tree_sitter_php::HIGHLIGHT_QUERY,
-        comment: "//",
-        indent: "  ",
-        code_lens: (DEFAULT_CODE_LENS_LIST, DEFAULT_CODE_LENS_IGNORE_LIST),
-        extensions: &["php"],
-    },
-    #[cfg(feature = "lang-elixir")]
-    SyntaxProperties {
-        id: LapceLanguage::Elixir,
-        language: tree_sitter_elixir::language,
-        highlight: tree_sitter_elixir::HIGHLIGHTS_QUERY,
-        comment: "#",
-        indent: "  ",
-        code_lens: (DEFAULT_CODE_LENS_LIST, DEFAULT_CODE_LENS_IGNORE_LIST),
-        extensions: &["ex"],
-    },
-    #[cfg(feature = "lang-c")]
-    SyntaxProperties {
-        id: LapceLanguage::C,
-        language: tree_sitter_c::language,
-        highlight: tree_sitter_c::HIGHLIGHT_QUERY,
-        comment: "//",
-        indent: "    ",
-        code_lens: (DEFAULT_CODE_LENS_LIST, DEFAULT_CODE_LENS_IGNORE_LIST),
-        extensions: &["c"],
-    },
-    #[cfg(feature = "lang-cpp")]
-    SyntaxProperties {
-        id: LapceLanguage::Cpp,
-        language: tree_sitter_cpp::language,
-        highlight: tree_sitter_cpp::HIGHLIGHT_QUERY,
-        comment: "//",
-        indent: "    ",
-        code_lens: (DEFAULT_CODE_LENS_LIST, DEFAULT_CODE_LENS_IGNORE_LIST),
-        extensions: &["cpp", "cxx", "cc", "c++", "hpp", "hxx", "hh", "h++"],
-    },
-    #[cfg(feature = "lang-json")]
-    SyntaxProperties {
-        id: LapceLanguage::Json,
-        language: tree_sitter_json::language,
-        highlight: tree_sitter_json::HIGHLIGHT_QUERY,
-        comment: "",
-        indent: "    ",
-        code_lens: (DEFAULT_CODE_LENS_LIST, DEFAULT_CODE_LENS_IGNORE_LIST),
-        extensions: &["json"],
-    },
-    #[cfg(feature = "lang-md")]
-    SyntaxProperties {
-        id: LapceLanguage::Markdown,
-        language: tree_sitter_md::language,
-        highlight: tree_sitter_md::HIGHLIGHTS_QUERY,
-        comment: "",
-        indent: "    ",
-        code_lens: (DEFAULT_CODE_LENS_LIST, DEFAULT_CODE_LENS_IGNORE_LIST),
-        extensions: &["md"],
-    },
-    #[cfg(feature = "lang-ruby")]
-    SyntaxProperties {
-        id: LapceLanguage::Ruby,
-        language: tree_sitter_ruby::language,
-        highlight: tree_sitter_ruby::HIGHLIGHT_QUERY,
-        comment: "#",
-        indent: "  ",
-        code_lens: (DEFAULT_CODE_LENS_LIST, DEFAULT_CODE_LENS_IGNORE_LIST),
-        extensions: &["rb"],
-    },
-    #[cfg(feature = "lang-html")]
-    SyntaxProperties {
-        id: LapceLanguage::Html,
-        language: tree_sitter_html::language,
-        highlight: tree_sitter_html::HIGHLIGHT_QUERY,
-        comment: "",
-        indent: "    ",
-        code_lens: (DEFAULT_CODE_LENS_LIST, DEFAULT_CODE_LENS_IGNORE_LIST),
-        extensions: &["html", "htm"],
-    },
-    #[cfg(feature = "lang-java")]
-    SyntaxProperties {
-        id: LapceLanguage::Java,
-        language: tree_sitter_java::language,
-        highlight: tree_sitter_java::HIGHLIGHT_QUERY,
-        comment: "//",
-        indent: "  ",
-        code_lens: (DEFAULT_CODE_LENS_LIST, DEFAULT_CODE_LENS_IGNORE_LIST),
-        extensions: &["java"],
-    },
-];
-
-impl LapceLanguage {
-    pub fn from_path(path: &Path) -> Option<LapceLanguage> {
-<<<<<<< HEAD
-        let extension = path.extension()?.to_str()?;
-        Some(match extension {
-            "rs" => LapceLanguage::Rust,
-            "js" => LapceLanguage::Javascript,
-            "jsx" => LapceLanguage::Jsx,
-            "ts" => LapceLanguage::Typescript,
-            "tsx" => LapceLanguage::Tsx,
-            "go" => LapceLanguage::Go,
-            "py" => LapceLanguage::Python,
-            "toml" => LapceLanguage::Toml,
-            "php" => LapceLanguage::Php,
-            "ex" | "exs" => LapceLanguage::Elixir,
-            "c" | "h" => LapceLanguage::C,
-            "cpp" | "cxx" | "cc" | "hpp" | "hxx" => LapceLanguage::Cpp,
-            "json" => LapceLanguage::Json,
-            "nix" => LapceLanguage::Nix,
-            _ => return None,
-        })
-    }
-
-    pub fn comment_token(&self) -> &str {
-        match self {
-            LapceLanguage::Rust => "//",
-            LapceLanguage::Go => "//",
-            LapceLanguage::Javascript => "//",
-            LapceLanguage::Jsx => "//",
-            LapceLanguage::Typescript => "//",
-            LapceLanguage::Tsx => "//",
-            LapceLanguage::Python => "#",
-            LapceLanguage::Toml => "#",
-            LapceLanguage::Php => "//",
-            LapceLanguage::Elixir => "#",
-            LapceLanguage::C => "//",
-            LapceLanguage::Cpp => "//",
-            LapceLanguage::Json => "",
-            LapceLanguage::Nix => "",
-        }
-    }
-
-    pub fn indent_unit(&self) -> &str {
-        match self {
-            LapceLanguage::Rust => "    ",
-            LapceLanguage::Go => "\t",
-            LapceLanguage::Javascript => "  ",
-            LapceLanguage::Jsx => "  ",
-            LapceLanguage::Typescript => "  ",
-            LapceLanguage::Tsx => "  ",
-            LapceLanguage::Python => "    ",
-            LapceLanguage::Toml => "  ",
-            LapceLanguage::Php => "  ",
-            LapceLanguage::Elixir => "  ",
-            LapceLanguage::C => "  ",
-            LapceLanguage::Cpp => "    ",
-            LapceLanguage::Json => "    ",
-            LapceLanguage::Nix => " ",
-        }
-    }
-
-    fn tree_sitter_language(&self) -> tree_sitter::Language {
-        match self {
-            LapceLanguage::Rust => tree_sitter_rust::language(),
-            LapceLanguage::Go => tree_sitter_go::language(),
-            LapceLanguage::Javascript => tree_sitter_javascript::language(),
-            LapceLanguage::Jsx => tree_sitter_javascript::language(),
-            LapceLanguage::Typescript => {
-                tree_sitter_typescript::language_typescript()
-            }
-            LapceLanguage::Tsx => tree_sitter_typescript::language_tsx(),
-            LapceLanguage::Python => tree_sitter_python::language(),
-            LapceLanguage::Toml => tree_sitter_toml::language(),
-            LapceLanguage::Php => tree_sitter_php::language(),
-            LapceLanguage::Elixir => tree_sitter_elixir::language(),
-            LapceLanguage::C => tree_sitter_c::language(),
-            LapceLanguage::Cpp => tree_sitter_cpp::language(),
-            LapceLanguage::Json => tree_sitter_json::language(),
-            LapceLanguage::Nix => tree_sitter_nix::language(),
-        }
-=======
-        let extension = path.extension()?.to_str()?.to_lowercase();
-        // NOTE: This is a linear search.  It is assumed that this function
-        // isn't called in any tight loop.
-        for properties in LANGUAGES {
-            if properties.extensions.contains(&extension.as_str()) {
-                return Some(properties.id);
-            }
-        }
-        None
-    }
-
-    // NOTE: Instead of using `&LANGUAGES[*self as usize]` directly, the
-    // `debug_assertion` gives better feedback should something has gone wrong
-    // badly.
-    fn properties(&self) -> &SyntaxProperties {
-        let i = *self as usize;
-        let l = &LANGUAGES[i];
-        debug_assert!(
-            l.id == *self,
-            "LANGUAGES[{i}]: Setting::id mismatch: {:?} != {:?}",
-            l.id,
-            self
-        );
-        l
-    }
-
-    pub fn comment_token(&self) -> &str {
-        self.properties().comment
-    }
-
-    pub fn indent_unit(&self) -> &str {
-        self.properties().indent
->>>>>>> babcfbd5
-    }
-
-    pub(crate) fn new_parser(&self) -> Parser {
-        let language = (self.properties().language)();
-        let mut parser = Parser::new();
-        parser.set_language(language).unwrap();
-        parser
-    }
-
-    pub(crate) fn new_highlight_config(&self) -> HighlightConfiguration {
-<<<<<<< HEAD
-        let language = self.tree_sitter_language();
-        let query = match self {
-            LapceLanguage::Rust => tree_sitter_rust::HIGHLIGHT_QUERY,
-            LapceLanguage::Go => tree_sitter_go::HIGHLIGHT_QUERY,
-            LapceLanguage::Javascript => tree_sitter_javascript::HIGHLIGHT_QUERY,
-            LapceLanguage::Jsx => tree_sitter_javascript::JSX_HIGHLIGHT_QUERY,
-            LapceLanguage::Typescript => tree_sitter_typescript::HIGHLIGHT_QUERY,
-            LapceLanguage::Tsx => tree_sitter_typescript::HIGHLIGHT_QUERY,
-            LapceLanguage::Python => tree_sitter_python::HIGHLIGHT_QUERY,
-            LapceLanguage::Toml => tree_sitter_toml::HIGHLIGHT_QUERY,
-            LapceLanguage::Php => tree_sitter_php::HIGHLIGHT_QUERY,
-            LapceLanguage::Elixir => tree_sitter_elixir::HIGHLIGHTS_QUERY,
-            LapceLanguage::C => tree_sitter_c::HIGHLIGHT_QUERY,
-            LapceLanguage::Cpp => tree_sitter_cpp::HIGHLIGHT_QUERY,
-            LapceLanguage::Json => tree_sitter_json::HIGHLIGHT_QUERY,
-            LapceLanguage::Nix => tree_sitter_nix::HIGHLIGHT_QUERY,
-        };
-=======
-        let language = (self.properties().language)();
-        let query = self.properties().highlight;
->>>>>>> babcfbd5
-
-        HighlightConfiguration::new(language, query, "", "").unwrap()
-    }
-
-    pub(crate) fn walk_tree(
-        &self,
-        cursor: &mut TreeCursor,
-        normal_lines: &mut HashSet<usize>,
-    ) {
-        let (list, ignore_list) = self.properties().code_lens;
-        walk_tree(cursor, normal_lines, list, ignore_list);
-    }
-}
-
-fn walk_tree(
-    cursor: &mut TreeCursor,
-    normal_lines: &mut HashSet<usize>,
-    list: &[&str],
-    ignore_list: &[&str],
-) {
-    let node = cursor.node();
-    let start_pos = node.start_position();
-    let end_pos = node.end_position();
-    let kind = node.kind().trim();
-    if !ignore_list.contains(&kind) && !kind.is_empty() {
-        normal_lines.insert(start_pos.row);
-        normal_lines.insert(end_pos.row);
-    }
-
-    if list.contains(&kind) && cursor.goto_first_child() {
-        loop {
-            walk_tree(cursor, normal_lines, list, ignore_list);
-            if !cursor.goto_next_sibling() {
-                break;
-            }
-        }
-        cursor.goto_parent();
-    }
-}
-
-#[cfg(test)]
-mod test {
-    // If none of the lang features is selected, the imports and the auxiliary
-    // function(s) in the module become unused.  Hence turning off the lints.
-    #![allow(unused, unreachable_code)]
-
-    use super::LapceLanguage;
-    use std::path::PathBuf;
-
-    fn assert_language(expected: LapceLanguage, exts: &[&str]) {
-        for ext in exts {
-            let path = PathBuf::from(&format!("a.{ext}"));
-            let lang = LapceLanguage::from_path(&path).unwrap();
-
-            assert_eq!(lang, expected);
-            // In debug build, this assertion will never set off.  It
-            // nonetheless exercises the boundary check, and the debug
-            // assertion, in the `properties()` function.
-            assert_eq!(lang.properties().id, expected);
-        }
-
-        // Hopefully there will not be such a file extension to support.
-        let path = PathBuf::from("a.___");
-        assert!(LapceLanguage::from_path(&path).is_none());
-    }
-
-    #[test]
-    #[cfg(feature = "lang-rust")]
-    fn test_rust_lang() {
-        assert_language(LapceLanguage::Rust, &["rs"]);
-    }
-
-    #[test]
-    #[cfg(feature = "lang-go")]
-    fn test_go_lang() {
-        assert_language(LapceLanguage::Go, &["go"]);
-    }
-
-    #[test]
-    #[cfg(feature = "lang-javascript")]
-    fn test_javascript_lang() {
-        assert_language(LapceLanguage::Javascript, &["js"]);
-    }
-
-    #[test]
-    #[cfg(feature = "lang-javascript")]
-    fn test_jsx_lang() {
-        assert_language(LapceLanguage::Jsx, &["jsx"]);
-    }
-
-    #[test]
-    #[cfg(feature = "lang-typescript")]
-    fn test_typescript_lang() {
-        assert_language(LapceLanguage::Typescript, &["ts"]);
-    }
-
-    #[test]
-    #[cfg(feature = "lang-typescript")]
-    fn test_tsx_lang() {
-        assert_language(LapceLanguage::Tsx, &["tsx"]);
-    }
-
-    #[test]
-    #[cfg(feature = "lang-python")]
-    fn test_python_lang() {
-        assert_language(LapceLanguage::Python, &["py"]);
-    }
-
-    #[test]
-    #[cfg(feature = "lang-toml")]
-    fn test_toml_lang() {
-        assert_language(LapceLanguage::Toml, &["toml"]);
-    }
-
-    #[test]
-    #[cfg(feature = "lang-elixir")]
-    fn test_exlixir_lang() {
-        assert_language(LapceLanguage::Elixir, &["ex"]);
-    }
-
-    #[test]
-    #[cfg(feature = "lang-php")]
-    fn test_php_lang() {
-        assert_language(LapceLanguage::Php, &["php"]);
-    }
-
-    #[test]
-    #[cfg(feature = "lang-ruby")]
-    fn test_ruby_lang() {
-        assert_language(LapceLanguage::Ruby, &["rb"]);
-    }
-
-    #[test]
-    #[cfg(feature = "lang-c")]
-    fn test_c_lang() {
-        assert_language(LapceLanguage::C, &["c"]);
-    }
-
-    #[test]
-    #[cfg(feature = "lang-cpp")]
-    fn test_cpp_lang() {
-        assert_language(
-            LapceLanguage::Cpp,
-            &["cpp", "cxx", "cc", "c++", "hpp", "hxx", "hh", "h++"],
-        );
-    }
-
-    #[test]
-    #[cfg(feature = "lang-json")]
-    fn test_json_lang() {
-        assert_language(LapceLanguage::Json, &["json"]);
-    }
-
-    #[test]
-    #[cfg(feature = "lang-md")]
-    fn test_md_lang() {
-        assert_language(LapceLanguage::Markdown, &["md"]);
-    }
-
-    #[test]
-    #[cfg(feature = "lang-html")]
-    fn test_html_lang() {
-        assert_language(LapceLanguage::Html, &["html", "htm"]);
-    }
-
-    #[test]
-    #[cfg(feature = "lang-java")]
-    fn test_java_lang() {
-        assert_language(LapceLanguage::Java, &["java"]);
-    }
-}+use std::{collections::HashSet, path::Path};
+
+use tree_sitter::{Parser, TreeCursor};
+
+use crate::style::HighlightConfiguration;
+
+//
+// To add support for an hypothetical language called Foo, for example, using
+// the crate named as tree-sitter-foo:
+//
+// 1. Add an optional dependency on tree-sitter-foo in this crate.
+//
+//    [dependencies]
+//    # ...
+//    tree-sitter-foo = { version = "1", optional = true }
+//
+// 2. Add a new feature, say "lang-foo", to this crate to use this dependency.
+//    Also add "lang-foo" to the "all-languages" feature (see
+//    lapce-core/Cargo.toml).
+//
+//    [features]
+//    # ...
+//    lang-foo = "dep:tree-sitter-foo"
+//
+// 3. Add a new variant to `LapceLanguage`, say Foo, following the existing
+//    variants, guard the new variant with the new feature.
+//
+//    pub enum LapceLanguage {
+//         // ...
+//         #[cfg(feature = "lang-foo")]
+//         Foo,
+//    }
+//
+// 4. Add a new element in the LANGUAGES array, guard the new element with the
+//    new feature.
+//
+//    const LANGUAGES: &[Settings] = &[
+//        // ...
+//        #[cfg(feature = "lang-foo")]
+//        Setting{
+//            id: LapceLanguage::Foo,
+//            language: tree_sitter_foo::language,
+//            highlight: tree_sitter_foo::HIGHLIGHT_QUERY,
+//            comment: "//",
+//            indent: "    ",
+//            code_lens: (&[/* ... */], &[/* ... */]),
+//            extensions: &["foo"],
+//        },
+//    ];
+//
+// 5. Add a new feature, say "lang-foo", to the lapce-ui crate (see
+//    lapce-ui/Cargo.toml).
+//
+//    [features]
+//    # ...
+//    lang-foo = "lapce-core/lang-foo"
+//
+
+// Use these lists when a language does not have specific settings for "code
+// lens".
+#[allow(dead_code)]
+const DEFAULT_CODE_LENS_LIST: &[&str] = &["source_file"];
+#[allow(dead_code)]
+const DEFAULT_CODE_LENS_IGNORE_LIST: &[&str] = &["source_file"];
+
+struct SyntaxProperties {
+    /// An extra check to make sure that the array elements are in the correct
+    /// order.  If this id does not match the enum value, a panic will happen
+    /// with a debug assertion message.
+    id: LapceLanguage,
+    /// This is the factory function defined in the tree-sitter crate that
+    /// creates the language parser.  For most languages, it is
+    /// `tree_sitter_$crate::language`.
+    language: fn() -> tree_sitter::Language,
+    /// For most languages, it is `tree_sitter_$crate::HIGHLIGHT_QUERY`.
+    highlight: &'static str,
+    /// The comment token.  "#" for python, "//" for rust for example.
+    comment: &'static str,
+    /// The indent unit.  "\t" for python, "    " for rust, for example.
+    indent: &'static str,
+    /// TODO: someone more knowledgeable please describe what the two lists are.
+    /// Anyway, the second element of the tuple is a "ignore list". See
+    /// `walk_tree`. If unsure, use `DEFAULT_CODE_LENS_LIST` and
+    /// `DEFAULT_CODE_LENS_IGNORE_LIST`.
+    code_lens: (&'static [&'static str], &'static [&'static str]),
+    /// File name extensions to determine the language.  `["py"]` for python,
+    /// `["rs"]` for rust, for example.
+    extensions: &'static [&'static str],
+}
+
+// NOTE: Keep the enum variants "fieldless" so they can cast to usize as array
+// indices into the LANGUAGES array.  See method `LapceLanguage::properties`.
+//
+// Do not assign values to the variants because the number of variants and
+// number of elements in the LANGUAGES array change as different features
+// selected by the cargo build command.
+#[derive(Eq, PartialEq, Hash, Clone, Copy, Debug)]
+pub enum LapceLanguage {
+    #[cfg(feature = "lang-rust")]
+    Rust,
+    #[cfg(feature = "lang-go")]
+    Go,
+    #[cfg(feature = "lang-javascript")]
+    Javascript,
+    #[cfg(feature = "lang-javascript")]
+    Jsx,
+    #[cfg(feature = "lang-typescript")]
+    Typescript,
+    #[cfg(feature = "lang-typescript")]
+    Tsx,
+    #[cfg(feature = "lang-python")]
+    Python,
+    #[cfg(feature = "lang-toml")]
+    Toml,
+    #[cfg(feature = "lang-php")]
+    Php,
+    #[cfg(feature = "lang-elixir")]
+    Elixir,
+    #[cfg(feature = "lang-c")]
+    C,
+    #[cfg(feature = "lang-cpp")]
+    Cpp,
+    #[cfg(feature = "lang-json")]
+    Json,
+    #[cfg(feature = "lang-md")]
+    Markdown,
+    #[cfg(feature = "lang-ruby")]
+    Ruby,
+    #[cfg(feature = "lang-html")]
+    Html,
+    #[cfg(feature = "lang-java")]
+    Java,
+    #[cfg(feature = "lang-nix")]
+    Nix,
+}
+
+// NOTE: Elements in the array must be in the same order as the enum variants of
+// `LapceLanguage` as they will be accessed using the enum variants as indices.
+const LANGUAGES: &[SyntaxProperties] = &[
+    #[cfg(feature = "lang-rust")]
+    SyntaxProperties {
+        id: LapceLanguage::Rust,
+        language: tree_sitter_rust::language,
+        highlight: tree_sitter_rust::HIGHLIGHT_QUERY,
+        comment: "//",
+        indent: "    ",
+        code_lens: (
+            &["source_file", "impl_item", "trait_item", "declaration_list"],
+            &["source_file", "use_declaration", "line_comment"],
+        ),
+        extensions: &["rs"],
+    },
+    #[cfg(feature = "lang-go")]
+    SyntaxProperties {
+        id: LapceLanguage::Go,
+        language: tree_sitter_go::language,
+        highlight: tree_sitter_go::HIGHLIGHT_QUERY,
+        comment: "//",
+        indent: "    ",
+        code_lens: (
+            &[
+                "source_file",
+                "type_declaration",
+                "type_spec",
+                "interface_type",
+                "method_spec_list",
+            ],
+            &["source_file", "comment", "line_comment"],
+        ),
+        extensions: &["go"],
+    },
+    #[cfg(feature = "lang-javascript")]
+    SyntaxProperties {
+        id: LapceLanguage::Javascript,
+        language: tree_sitter_javascript::language,
+        highlight: tree_sitter_javascript::HIGHLIGHT_QUERY,
+        comment: "//",
+        indent: "  ",
+        code_lens: (&["source_file", "program"], &["source_file"]),
+        extensions: &["js"],
+    },
+    #[cfg(feature = "lang-javascript")]
+    SyntaxProperties {
+        id: LapceLanguage::Jsx,
+        language: tree_sitter_javascript::language,
+        highlight: tree_sitter_javascript::JSX_HIGHLIGHT_QUERY,
+        comment: "//",
+        indent: "  ",
+        code_lens: (&["source_file", "program"], &["source_file"]),
+        extensions: &["jsx"],
+    },
+    #[cfg(feature = "lang-typescript")]
+    SyntaxProperties {
+        id: LapceLanguage::Typescript,
+        language: tree_sitter_typescript::language_typescript,
+        highlight: tree_sitter_typescript::HIGHLIGHT_QUERY,
+        comment: "//",
+        indent: "    ",
+        code_lens: (&["source_file", "program"], &["source_file"]),
+        extensions: &["ts"],
+    },
+    #[cfg(feature = "lang-typescript")]
+    SyntaxProperties {
+        id: LapceLanguage::Tsx,
+        language: tree_sitter_typescript::language_tsx,
+        highlight: tree_sitter_typescript::HIGHLIGHT_QUERY,
+        comment: "//",
+        indent: "    ",
+        code_lens: (&["source_file", "program"], &["source_file"]),
+        extensions: &["tsx"],
+    },
+    #[cfg(feature = "lang-python")]
+    SyntaxProperties {
+        id: LapceLanguage::Python,
+        language: tree_sitter_python::language,
+        highlight: tree_sitter_python::HIGHLIGHT_QUERY,
+        comment: "#",
+        indent: "\t",
+        code_lens: (
+            &[
+                "source_file",
+                "module",
+                "class_definition",
+                "class",
+                "identifier",
+                "decorated_definition",
+                "block",
+            ],
+            &["source_file", "import_statement", "import_from_statement"],
+        ),
+        extensions: &["py"],
+    },
+    #[cfg(feature = "lang-toml")]
+    SyntaxProperties {
+        id: LapceLanguage::Toml,
+        language: tree_sitter_toml::language,
+        highlight: tree_sitter_toml::HIGHLIGHT_QUERY,
+        comment: "#",
+        indent: "  ",
+        code_lens: (DEFAULT_CODE_LENS_LIST, DEFAULT_CODE_LENS_IGNORE_LIST),
+        extensions: &["toml"],
+    },
+    #[cfg(feature = "lang-php")]
+    SyntaxProperties {
+        id: LapceLanguage::Php,
+        language: tree_sitter_php::language,
+        highlight: tree_sitter_php::HIGHLIGHT_QUERY,
+        comment: "//",
+        indent: "  ",
+        code_lens: (DEFAULT_CODE_LENS_LIST, DEFAULT_CODE_LENS_IGNORE_LIST),
+        extensions: &["php"],
+    },
+    #[cfg(feature = "lang-elixir")]
+    SyntaxProperties {
+        id: LapceLanguage::Elixir,
+        language: tree_sitter_elixir::language,
+        highlight: tree_sitter_elixir::HIGHLIGHTS_QUERY,
+        comment: "#",
+        indent: "  ",
+        code_lens: (DEFAULT_CODE_LENS_LIST, DEFAULT_CODE_LENS_IGNORE_LIST),
+        extensions: &["ex", "exs", "eex", "heex", "sface"],
+    },
+    #[cfg(feature = "lang-c")]
+    SyntaxProperties {
+        id: LapceLanguage::C,
+        language: tree_sitter_c::language,
+        highlight: tree_sitter_c::HIGHLIGHT_QUERY,
+        comment: "//",
+        indent: "    ",
+        code_lens: (DEFAULT_CODE_LENS_LIST, DEFAULT_CODE_LENS_IGNORE_LIST),
+        extensions: &["c"],
+    },
+    #[cfg(feature = "lang-cpp")]
+    SyntaxProperties {
+        id: LapceLanguage::Cpp,
+        language: tree_sitter_cpp::language,
+        highlight: tree_sitter_cpp::HIGHLIGHT_QUERY,
+        comment: "//",
+        indent: "    ",
+        code_lens: (DEFAULT_CODE_LENS_LIST, DEFAULT_CODE_LENS_IGNORE_LIST),
+        extensions: &["cpp", "cxx", "cc", "c++", "hpp", "hxx", "hh", "h++"],
+    },
+    #[cfg(feature = "lang-json")]
+    SyntaxProperties {
+        id: LapceLanguage::Json,
+        language: tree_sitter_json::language,
+        highlight: tree_sitter_json::HIGHLIGHT_QUERY,
+        comment: "",
+        indent: "    ",
+        code_lens: (DEFAULT_CODE_LENS_LIST, DEFAULT_CODE_LENS_IGNORE_LIST),
+        extensions: &["json"],
+    },
+    #[cfg(feature = "lang-md")]
+    SyntaxProperties {
+        id: LapceLanguage::Markdown,
+        language: tree_sitter_md::language,
+        highlight: tree_sitter_md::HIGHLIGHTS_QUERY,
+        comment: "",
+        indent: "    ",
+        code_lens: (DEFAULT_CODE_LENS_LIST, DEFAULT_CODE_LENS_IGNORE_LIST),
+        extensions: &["md"],
+    },
+    #[cfg(feature = "lang-ruby")]
+    SyntaxProperties {
+        id: LapceLanguage::Ruby,
+        language: tree_sitter_ruby::language,
+        highlight: tree_sitter_ruby::HIGHLIGHT_QUERY,
+        comment: "#",
+        indent: "  ",
+        code_lens: (DEFAULT_CODE_LENS_LIST, DEFAULT_CODE_LENS_IGNORE_LIST),
+        extensions: &["rb"],
+    },
+    #[cfg(feature = "lang-html")]
+    SyntaxProperties {
+        id: LapceLanguage::Html,
+        language: tree_sitter_html::language,
+        highlight: tree_sitter_html::HIGHLIGHT_QUERY,
+        comment: "",
+        indent: "    ",
+        code_lens: (DEFAULT_CODE_LENS_LIST, DEFAULT_CODE_LENS_IGNORE_LIST),
+        extensions: &["html", "htm"],
+    },
+    #[cfg(feature = "lang-java")]
+    SyntaxProperties {
+        id: LapceLanguage::Java,
+        language: tree_sitter_java::language,
+        highlight: tree_sitter_java::HIGHLIGHT_QUERY,
+        comment: "//",
+        indent: "  ",
+        code_lens: (DEFAULT_CODE_LENS_LIST, DEFAULT_CODE_LENS_IGNORE_LIST),
+        extensions: &["java"],
+    },
+    #[cfg(feature = "lang-nix")]
+    SyntaxProperties {
+        id: LapceLanguage::Nix,
+        language: tree_sitter_nix::language,
+        highlight: tree_sitter_nix::HIGHLIGHTS_QUERY,
+        comment: "//",
+        indent: "  ",
+        code_lens: (DEFAULT_CODE_LENS_LIST, DEFAULT_CODE_LENS_IGNORE_LIST),
+        extensions: &["nix"],
+    },
+];
+
+impl LapceLanguage {
+    pub fn from_path(path: &Path) -> Option<LapceLanguage> {
+        let extension = path.extension()?.to_str()?.to_lowercase();
+        // NOTE: This is a linear search.  It is assumed that this function
+        // isn't called in any tight loop.
+        for properties in LANGUAGES {
+            if properties.extensions.contains(&extension.as_str()) {
+                return Some(properties.id);
+            }
+        }
+        None
+    }
+
+    // NOTE: Instead of using `&LANGUAGES[*self as usize]` directly, the
+    // `debug_assertion` gives better feedback should something has gone wrong
+    // badly.
+    fn properties(&self) -> &SyntaxProperties {
+        let i = *self as usize;
+        let l = &LANGUAGES[i];
+        debug_assert!(
+            l.id == *self,
+            "LANGUAGES[{i}]: Setting::id mismatch: {:?} != {:?}",
+            l.id,
+            self
+        );
+        l
+    }
+
+    pub fn comment_token(&self) -> &str {
+        self.properties().comment
+    }
+
+    pub fn indent_unit(&self) -> &str {
+        self.properties().indent
+    }
+
+    pub(crate) fn new_parser(&self) -> Parser {
+        let language = (self.properties().language)();
+        let mut parser = Parser::new();
+        parser.set_language(language).unwrap();
+        parser
+    }
+
+    pub(crate) fn new_highlight_config(&self) -> HighlightConfiguration {
+        let language = (self.properties().language)();
+        let query = self.properties().highlight;
+
+        HighlightConfiguration::new(language, query, "", "").unwrap()
+    }
+
+    pub(crate) fn walk_tree(
+        &self,
+        cursor: &mut TreeCursor,
+        normal_lines: &mut HashSet<usize>,
+    ) {
+        let (list, ignore_list) = self.properties().code_lens;
+        walk_tree(cursor, normal_lines, list, ignore_list);
+    }
+}
+
+fn walk_tree(
+    cursor: &mut TreeCursor,
+    normal_lines: &mut HashSet<usize>,
+    list: &[&str],
+    ignore_list: &[&str],
+) {
+    let node = cursor.node();
+    let start_pos = node.start_position();
+    let end_pos = node.end_position();
+    let kind = node.kind().trim();
+    if !ignore_list.contains(&kind) && !kind.is_empty() {
+        normal_lines.insert(start_pos.row);
+        normal_lines.insert(end_pos.row);
+    }
+
+    if list.contains(&kind) && cursor.goto_first_child() {
+        loop {
+            walk_tree(cursor, normal_lines, list, ignore_list);
+            if !cursor.goto_next_sibling() {
+                break;
+            }
+        }
+        cursor.goto_parent();
+    }
+}
+
+#[cfg(test)]
+mod test {
+    // If none of the lang features is selected, the imports and the auxiliary
+    // function(s) in the module become unused.  Hence turning off the lints.
+    #![allow(unused, unreachable_code)]
+
+    use super::LapceLanguage;
+    use std::path::PathBuf;
+
+    fn assert_language(expected: LapceLanguage, exts: &[&str]) {
+        for ext in exts {
+            let path = PathBuf::from(&format!("a.{ext}"));
+            let lang = LapceLanguage::from_path(&path).unwrap();
+
+            assert_eq!(lang, expected);
+            // In debug build, this assertion will never set off.  It
+            // nonetheless exercises the boundary check, and the debug
+            // assertion, in the `properties()` function.
+            assert_eq!(lang.properties().id, expected);
+        }
+
+        // Hopefully there will not be such a file extension to support.
+        let path = PathBuf::from("a.___");
+        assert!(LapceLanguage::from_path(&path).is_none());
+    }
+
+    #[test]
+    #[cfg(feature = "lang-rust")]
+    fn test_rust_lang() {
+        assert_language(LapceLanguage::Rust, &["rs"]);
+    }
+
+    #[test]
+    #[cfg(feature = "lang-go")]
+    fn test_go_lang() {
+        assert_language(LapceLanguage::Go, &["go"]);
+    }
+
+    #[test]
+    #[cfg(feature = "lang-javascript")]
+    fn test_javascript_lang() {
+        assert_language(LapceLanguage::Javascript, &["js"]);
+    }
+
+    #[test]
+    #[cfg(feature = "lang-javascript")]
+    fn test_jsx_lang() {
+        assert_language(LapceLanguage::Jsx, &["jsx"]);
+    }
+
+    #[test]
+    #[cfg(feature = "lang-typescript")]
+    fn test_typescript_lang() {
+        assert_language(LapceLanguage::Typescript, &["ts"]);
+    }
+
+    #[test]
+    #[cfg(feature = "lang-typescript")]
+    fn test_tsx_lang() {
+        assert_language(LapceLanguage::Tsx, &["tsx"]);
+    }
+
+    #[test]
+    #[cfg(feature = "lang-python")]
+    fn test_python_lang() {
+        assert_language(LapceLanguage::Python, &["py"]);
+    }
+
+    #[test]
+    #[cfg(feature = "lang-toml")]
+    fn test_toml_lang() {
+        assert_language(LapceLanguage::Toml, &["toml"]);
+    }
+
+    #[test]
+    #[cfg(feature = "lang-elixir")]
+    fn test_exlixir_lang() {
+        assert_language(LapceLanguage::Elixir, &["ex"]);
+    }
+
+    #[test]
+    #[cfg(feature = "lang-php")]
+    fn test_php_lang() {
+        assert_language(LapceLanguage::Php, &["php"]);
+    }
+
+    #[test]
+    #[cfg(feature = "lang-ruby")]
+    fn test_ruby_lang() {
+        assert_language(LapceLanguage::Ruby, &["rb"]);
+    }
+
+    #[test]
+    #[cfg(feature = "lang-c")]
+    fn test_c_lang() {
+        assert_language(LapceLanguage::C, &["c"]);
+    }
+
+    #[test]
+    #[cfg(feature = "lang-cpp")]
+    fn test_cpp_lang() {
+        assert_language(
+            LapceLanguage::Cpp,
+            &["cpp", "cxx", "cc", "c++", "hpp", "hxx", "hh", "h++"],
+        );
+    }
+
+    #[test]
+    #[cfg(feature = "lang-json")]
+    fn test_json_lang() {
+        assert_language(LapceLanguage::Json, &["json"]);
+    }
+
+    #[test]
+    #[cfg(feature = "lang-md")]
+    fn test_md_lang() {
+        assert_language(LapceLanguage::Markdown, &["md"]);
+    }
+
+    #[test]
+    #[cfg(feature = "lang-html")]
+    fn test_html_lang() {
+        assert_language(LapceLanguage::Html, &["html", "htm"]);
+    }
+
+    #[test]
+    #[cfg(feature = "lang-java")]
+    fn test_java_lang() {
+        assert_language(LapceLanguage::Java, &["java"]);
+    }
+
+    #[test]
+    #[cfg(feature = "lang-nix")]
+    fn test_nix_lang() {
+        assert_language(LapceLanguage::Nix, &["nix"]);
+    }
+}