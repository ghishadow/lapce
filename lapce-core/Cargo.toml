--- conflicted
+++ resolved
@@ -1,71 +1,58 @@
-[package]
-name = "lapce-core"
-version = "0.1.1"
-authors = ["Dongdong Zhou <dzhou121@gmail.com>"]
-edition = "2021"
-
-[dependencies]
-thiserror = "1.0"
-itertools = "0.10.3"
-log = "0.4.14"
-bitflags = "1.3.2"
-strum = "0.24.0"
-strum_macros = "0.24"
-serde = "1.0"
-serde_json = "1.0"
-tree-sitter = "0.20.6"
-tree-sitter-highlight = "0.20.1"
-<<<<<<< HEAD
-tree-sitter-rust = "0.20.0"
-tree-sitter-go = "0.19.1"
-tree-sitter-javascript = "0.20.0"
-tree-sitter-typescript = "0.20.1"
-tree-sitter-python = "0.19.1"
-tree-sitter-toml = "0.20.0"
-tree-sitter-elixir = { git = "https://github.com/elixir-lang/tree-sitter-elixir.git", version = "0.19.0" }
-tree-sitter-php = { git = "https://github.com/tree-sitter/tree-sitter-php.git", version = "0.19.1" }
-tree-sitter-nix = { git = "https://github.com/ghishadow/tree-sitter-nix.git", version = "0.0.1"}
-tree-sitter-c = "0.20.1"
-tree-sitter-cpp = "0.20.0"
-tree-sitter-json = "0.19.0"
-=======
-tree-sitter-rust = { version = "0.20.0", optional = true }
-tree-sitter-go = { version = "0.19.1", optional = true }
-tree-sitter-javascript = { version = "0.20.0", optional = true }
-tree-sitter-typescript = { version = "0.20.0", optional = true }
-tree-sitter-python = { version = "0.19.1", optional = true }
-tree-sitter-toml = { version = "0.20.0", optional = true }
-tree-sitter-elixir = { git = "https://github.com/elixir-lang/tree-sitter-elixir.git", version = "0.19.0", optional = true  }
-tree-sitter-php = { git = "https://github.com/tree-sitter/tree-sitter-php.git", version = "0.19.1", optional = true  }
-tree-sitter-ruby = { git = "https://github.com/Liberatys/tree-sitter-ruby.git", branch = "chore/allow-range-of-tree-sitter", optional = true  }
-tree-sitter-c = { version = "0.20.1", optional = true }
-tree-sitter-cpp = { version = "0.20.0", optional = true }
-tree-sitter-json = { version = "0.19.0", optional = true }
-tree-sitter-md = { git = "https://github.com/MDeiml/tree-sitter-markdown.git", version = "0.0.1", optional = true  }
-tree-sitter-html = { version = "0.19.0", optional = true }
+[package]
+name = "lapce-core"
+version = "0.1.1"
+authors = ["Dongdong Zhou <dzhou121@gmail.com>"]
+edition = "2021"
+
+[dependencies]
+thiserror = "1.0"
+itertools = "0.10.3"
+log = "0.4.14"
+bitflags = "1.3.2"
+strum = "0.24.0"
+strum_macros = "0.24"
+serde = "1.0"
+serde_json = "1.0"
+tree-sitter = "0.20.6"
+tree-sitter-highlight = "0.20.1"
+tree-sitter-rust = { version = "0.20.0", optional = true }
+tree-sitter-go = { version = "0.19.1", optional = true }
+tree-sitter-javascript = { version = "0.20.0", optional = true }
+tree-sitter-typescript = { version = "0.20.0", optional = true }
+tree-sitter-python = { version = "0.19.1", optional = true }
+tree-sitter-toml = { version = "0.20.0", optional = true }
+tree-sitter-elixir = { git = "https://github.com/elixir-lang/tree-sitter-elixir.git", version = "0.19.0", optional = true  }
+tree-sitter-php = { git = "https://github.com/tree-sitter/tree-sitter-php.git", version = "0.19.1", optional = true  }
+tree-sitter-ruby = { git = "https://github.com/Liberatys/tree-sitter-ruby.git", branch = "chore/allow-range-of-tree-sitter", optional = true  }
+tree-sitter-c = { version = "0.20.1", optional = true }
+tree-sitter-cpp = { version = "0.20.0", optional = true }
+tree-sitter-json = { version = "0.19.0", optional = true }
+tree-sitter-md = { git = "https://github.com/MDeiml/tree-sitter-markdown.git", version = "0.0.1", optional = true  }
+tree-sitter-html = { version = "0.19.0", optional = true }
 tree-sitter-java = { git = "https://github.com/tree-sitter/tree-sitter-java.git", version = "0.20.0", optional = true  }
-lsp-types = { version = "0.89.2", features = ["proposed"] }
->>>>>>> babcfbd5
-xi-rope = { git = "https://github.com/lapce/xi-editor", features = ["serde"] }
-lapce-rpc = { path = "../lapce-rpc" }
-
-[features]
-default = []
-# See lapce-ui/Cargo.toml for how to choose the languages.  See also
-# src/language.rs for how to add new languages.  The feature names should follow
-# the tree-sitter crate names.
-lang-rust = ["dep:tree-sitter-rust"]
-lang-go = ["dep:tree-sitter-go"]
-lang-javascript = ["dep:tree-sitter-javascript"]
-lang-typescript = ["dep:tree-sitter-typescript"]
-lang-python = ["dep:tree-sitter-python"]
-lang-toml = ["dep:tree-sitter-toml"]
-lang-elixir = ["dep:tree-sitter-elixir"]
-lang-php = ["dep:tree-sitter-php"]
-lang-ruby = ["dep:tree-sitter-ruby"]
-lang-c = ["dep:tree-sitter-c"]
-lang-cpp = ["dep:tree-sitter-cpp"]
-lang-json = ["dep:tree-sitter-json"]
-lang-md = ["dep:tree-sitter-md"]
-lang-html = ["dep:tree-sitter-html"]
-lang-java = ["dep:tree-sitter-java"]+tree-sitter-nix = { git = "https://github.com/atmnirbhar/tree-sitter-nix.git", version = "0.0.1", optional = true}
+lsp-types = { version = "0.89.2", features = ["proposed"] }
+xi-rope = { git = "https://github.com/lapce/xi-editor", features = ["serde"] }
+lapce-rpc = { path = "../lapce-rpc" }
+
+[features]
+default = []
+# See lapce-ui/Cargo.toml for how to choose the languages.  See also
+# src/language.rs for how to add new languages.  The feature names should follow
+# the tree-sitter crate names.
+lang-rust = ["dep:tree-sitter-rust"]
+lang-go = ["dep:tree-sitter-go"]
+lang-javascript = ["dep:tree-sitter-javascript"]
+lang-typescript = ["dep:tree-sitter-typescript"]
+lang-python = ["dep:tree-sitter-python"]
+lang-toml = ["dep:tree-sitter-toml"]
+lang-elixir = ["dep:tree-sitter-elixir"]
+lang-php = ["dep:tree-sitter-php"]
+lang-ruby = ["dep:tree-sitter-ruby"]
+lang-c = ["dep:tree-sitter-c"]
+lang-cpp = ["dep:tree-sitter-cpp"]
+lang-json = ["dep:tree-sitter-json"]
+lang-md = ["dep:tree-sitter-md"]
+lang-html = ["dep:tree-sitter-html"]
+lang-java = ["dep:tree-sitter-java"]
+lang-nix = ["dep:tree-sitter-nix"]