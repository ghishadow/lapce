name: Release

on:
  workflow_dispatch:
  push:
    branches: [linux_build]
    tags: ["v[0-9]+.[0-9]+.[0-9]+*"]

env:
  GITHUB_TOKEN: ${{ secrets.GITHUB_TOKEN }}
  CARGO_TERM_COLOR: always

jobs:
<<<<<<< HEAD
=======
  windows:
    runs-on: windows-latest

    defaults:
      run:
        shell: bash

    steps:
      - uses: actions/checkout@v2
      - name: Update rust
        run: rustup update
      - name: Build
        run: cargo build --profile release-lto
      - name: Install WiX
        run: nuget install WiX
      - name: Crate msi installer
        run: |
          ./WiX.*/tools/candle.exe -arch "x64" -ext WixUIExtension -ext WixUtilExtension \
            -out "./lapce.wixobj" "extra/windows/wix/lapce.wxs"
          ./WiX.*/tools/light.exe -ext WixUIExtension -ext WixUtilExtension \
            -out "./Lapce-windows.msi" -sice:ICE61 -sice:ICE91 \
            "./lapce.wixobj"
      - name: Create portable 
        shell: pwsh
        run: |
          Compress-Archive ./target/release/lapce.exe ./Lapce-windows-portable.zip
      - name: Upload msi installer
        uses: svenstaro/upload-release-action@v2
        with:
          repo_token: ${{ secrets.GITHUB_TOKEN }}
          file: ./Lapce-windows.msi
          file_glob: true
          tag: ${{ github.ref }}
          overwrite: true
      - name: Upload portable
        uses: svenstaro/upload-release-action@v2
        with:
          repo_token: ${{ secrets.GITHUB_TOKEN }}
          file: ./Lapce-windows-portable.zip
          file_glob: true
          tag: ${{ github.ref }}
          overwrite: true

>>>>>>> db5bca8e
  linux:
    runs-on: ubuntu-latest

    steps:
      - uses: actions/checkout@v2
<<<<<<< HEAD
      - uses: rui314/setup-mold@v1
        with:
          make-default: false
=======
>>>>>>> db5bca8e
      - name: Install dependencies
        run: |
          sudo apt-get install cmake pkg-config libfreetype6-dev libfontconfig1-dev \
            libxcb-xfixes0-dev libxkbcommon-dev
      - name: Update rust
        run: rustup update
      - name: Build
        run: cargo build --profile release-lto
      - name: Gzip 
        run: |
          mkdir Lapce
          cp ./target/release/lapce Lapce/
          tar -zcvf ./Lapce-linux.tar.gz Lapce
          gzip -c "./target/release/lapce-proxy" > ./lapce-proxy-linux.gz
      - name: Upload Application
        uses: svenstaro/upload-release-action@v2
        with:
          repo_token: ${{ secrets.GITHUB_TOKEN }}
          file: ./Lapce-linux.tar.gz
          file_glob: true
          tag: ${{ github.ref }}
          overwrite: true
      - name: Upload Application
        uses: svenstaro/upload-release-action@v2
        with:
          repo_token: ${{ secrets.GITHUB_TOKEN }}
          file: ./lapce-proxy-linux.gz
          file_glob: true
          tag: ${{ github.ref }}
          overwrite: true


<|MERGE_RESOLUTION|>--- conflicted
+++ resolved
@@ -11,63 +11,14 @@
   CARGO_TERM_COLOR: always
 
 jobs:
-<<<<<<< HEAD
-=======
-  windows:
-    runs-on: windows-latest
-
-    defaults:
-      run:
-        shell: bash
-
-    steps:
-      - uses: actions/checkout@v2
-      - name: Update rust
-        run: rustup update
-      - name: Build
-        run: cargo build --profile release-lto
-      - name: Install WiX
-        run: nuget install WiX
-      - name: Crate msi installer
-        run: |
-          ./WiX.*/tools/candle.exe -arch "x64" -ext WixUIExtension -ext WixUtilExtension \
-            -out "./lapce.wixobj" "extra/windows/wix/lapce.wxs"
-          ./WiX.*/tools/light.exe -ext WixUIExtension -ext WixUtilExtension \
-            -out "./Lapce-windows.msi" -sice:ICE61 -sice:ICE91 \
-            "./lapce.wixobj"
-      - name: Create portable 
-        shell: pwsh
-        run: |
-          Compress-Archive ./target/release/lapce.exe ./Lapce-windows-portable.zip
-      - name: Upload msi installer
-        uses: svenstaro/upload-release-action@v2
-        with:
-          repo_token: ${{ secrets.GITHUB_TOKEN }}
-          file: ./Lapce-windows.msi
-          file_glob: true
-          tag: ${{ github.ref }}
-          overwrite: true
-      - name: Upload portable
-        uses: svenstaro/upload-release-action@v2
-        with:
-          repo_token: ${{ secrets.GITHUB_TOKEN }}
-          file: ./Lapce-windows-portable.zip
-          file_glob: true
-          tag: ${{ github.ref }}
-          overwrite: true
-
->>>>>>> db5bca8e
   linux:
     runs-on: ubuntu-latest
 
     steps:
       - uses: actions/checkout@v2
-<<<<<<< HEAD
       - uses: rui314/setup-mold@v1
         with:
           make-default: false
-=======
->>>>>>> db5bca8e
       - name: Install dependencies
         run: |
           sudo apt-get install cmake pkg-config libfreetype6-dev libfontconfig1-dev \
