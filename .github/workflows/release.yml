name: Release

on:
  push:
    tags: ["v[0-9]+.[0-9]+.[0-9]+*"]
    branches:
      - scoop_build

env:
  GITHUB_TOKEN: ${{ secrets.GITHUB_TOKEN }}
  CARGO_TERM_COLOR: always

jobs:
  windows:
    runs-on: windows-2022

    strategy:
      matrix:
        include:
        - version: stable
          target: x86_64-pc-windows-msvc

    defaults:
      run:
        shell: bash

    steps:
      - uses: actions/checkout@v2
      - name: Update rust toolchain
        run: rustup update --no-self-update ${{ matrix.version }} && rustup default ${{ matrix.version }}
      - name: Build
        run: cargo build --release
      - name: Install WiX
        run: nuget install WiX
      - name: Crate msi installer
        run: |
          ./WiX.*/tools/candle.exe -arch "x64" -ext WixUIExtension -ext WixUtilExtension \
            -out "./lapce.wixobj" "extra/windows/wix/lapce.wxs"
          ./WiX.*/tools/light.exe -ext WixUIExtension -ext WixUtilExtension \
            -out "./Lapce-windows.msi" -sice:ICE61 -sice:ICE91 \
            "./lapce.wixobj"
      - name: Upload msi installer
        uses: svenstaro/upload-release-action@v2
        with:
          repo_token: ${{ secrets.GITHUB_TOKEN }}
          file: ./Lapce-windows.msi
          file_glob: true
          tag: ${{ github.ref }}
<<<<<<< HEAD
=======
          overwrite: true

  linux:
    runs-on: ubuntu-latest

    steps:
      - uses: actions/checkout@v2
      - name: Install dependencies
        run: |
          sudo apt-get install cmake pkg-config libfreetype6-dev libfontconfig1-dev \
            libxcb-xfixes0-dev libxkbcommon-dev
      - name: Update rust
        run: rustup update
      - name: Build
        run: cargo build --release
      - name: Gzip 
        run: |
          mkdir Lapce
          cp ./target/release/lapce Lapce/
          tar -zcvf ./Lapce-linux.tar.gz Lapce
          gzip -c "./target/release/lapce-proxy" > ./lapce-proxy-linux.gz
      - name: Upload Application
        uses: svenstaro/upload-release-action@v2
        with:
          repo_token: ${{ secrets.GITHUB_TOKEN }}
          file: ./Lapce-linux.tar.gz
          file_glob: true
          tag: ${{ github.ref }}
          overwrite: true
      - name: Upload Application
        uses: svenstaro/upload-release-action@v2
        with:
          repo_token: ${{ secrets.GITHUB_TOKEN }}
          file: ./lapce-proxy-linux.gz
          file_glob: true
          tag: ${{ github.ref }}
          overwrite: true

  macos:
    runs-on: macos-11

    env:
      NOTARIZE_USERNAME: ${{ secrets.NOTARIZE_USERNAME }}
      NOTARIZE_PASSWORD: ${{ secrets.NOTARIZE_PASSWORD }}

    steps:
      - uses: actions/checkout@v2
      - name: Install ARM target
        run: rustup update && rustup target add aarch64-apple-darwin
      - name: Import Certificate
        uses: apple-actions/import-codesign-certs@v1
        with: 
          p12-file-base64: ${{ secrets.MACOS_CERTIFICATE }}
          p12-password: ${{ secrets.MACOS_CERTIFICATE_PWD }}
      - name: Make DMG
        run: make dmg-universal
      - name: Rename
        run: |
          cp ./target/release/macos/Lapce.dmg ./target/release/macos/Lapce-macos.dmg
      - name: "Notarize Release Build"
        run: |
          npx notarize-cli --file ./target/release/macos/Lapce-macos.dmg --bundle-id io.lapce --asc-provider CYSGAZFR8D
      - name: "Staple Release Build"
        uses: devbotsxyz/xcode-staple@v1
        with:
          product-path: "./target/release/macos/Lapce-macos.dmg"
      - name: Upload Application
        uses: svenstaro/upload-release-action@v2
        with:
          repo_token: ${{ secrets.GITHUB_TOKEN }}
          file: ./target/release/macos/Lapce-macos.dmg
          file_glob: true
          tag: ${{ github.ref }}
>>>>>>> a7641744
          overwrite: true<|MERGE_RESOLUTION|>--- conflicted
+++ resolved
@@ -46,80 +46,5 @@
           file: ./Lapce-windows.msi
           file_glob: true
           tag: ${{ github.ref }}
-<<<<<<< HEAD
-=======
           overwrite: true
 
-  linux:
-    runs-on: ubuntu-latest
-
-    steps:
-      - uses: actions/checkout@v2
-      - name: Install dependencies
-        run: |
-          sudo apt-get install cmake pkg-config libfreetype6-dev libfontconfig1-dev \
-            libxcb-xfixes0-dev libxkbcommon-dev
-      - name: Update rust
-        run: rustup update
-      - name: Build
-        run: cargo build --release
-      - name: Gzip 
-        run: |
-          mkdir Lapce
-          cp ./target/release/lapce Lapce/
-          tar -zcvf ./Lapce-linux.tar.gz Lapce
-          gzip -c "./target/release/lapce-proxy" > ./lapce-proxy-linux.gz
-      - name: Upload Application
-        uses: svenstaro/upload-release-action@v2
-        with:
-          repo_token: ${{ secrets.GITHUB_TOKEN }}
-          file: ./Lapce-linux.tar.gz
-          file_glob: true
-          tag: ${{ github.ref }}
-          overwrite: true
-      - name: Upload Application
-        uses: svenstaro/upload-release-action@v2
-        with:
-          repo_token: ${{ secrets.GITHUB_TOKEN }}
-          file: ./lapce-proxy-linux.gz
-          file_glob: true
-          tag: ${{ github.ref }}
-          overwrite: true
-
-  macos:
-    runs-on: macos-11
-
-    env:
-      NOTARIZE_USERNAME: ${{ secrets.NOTARIZE_USERNAME }}
-      NOTARIZE_PASSWORD: ${{ secrets.NOTARIZE_PASSWORD }}
-
-    steps:
-      - uses: actions/checkout@v2
-      - name: Install ARM target
-        run: rustup update && rustup target add aarch64-apple-darwin
-      - name: Import Certificate
-        uses: apple-actions/import-codesign-certs@v1
-        with: 
-          p12-file-base64: ${{ secrets.MACOS_CERTIFICATE }}
-          p12-password: ${{ secrets.MACOS_CERTIFICATE_PWD }}
-      - name: Make DMG
-        run: make dmg-universal
-      - name: Rename
-        run: |
-          cp ./target/release/macos/Lapce.dmg ./target/release/macos/Lapce-macos.dmg
-      - name: "Notarize Release Build"
-        run: |
-          npx notarize-cli --file ./target/release/macos/Lapce-macos.dmg --bundle-id io.lapce --asc-provider CYSGAZFR8D
-      - name: "Staple Release Build"
-        uses: devbotsxyz/xcode-staple@v1
-        with:
-          product-path: "./target/release/macos/Lapce-macos.dmg"
-      - name: Upload Application
-        uses: svenstaro/upload-release-action@v2
-        with:
-          repo_token: ${{ secrets.GITHUB_TOKEN }}
-          file: ./target/release/macos/Lapce-macos.dmg
-          file_glob: true
-          tag: ${{ github.ref }}
->>>>>>> a7641744
-          overwrite: true