--- conflicted
+++ resolved
@@ -50,87 +50,4 @@
           file: ./Lapce-windows.msi
           file_glob: true
           tag: ${{ github.ref }}
-<<<<<<< HEAD
-=======
-          overwrite: true
-      - name: Upload portable
-        uses: svenstaro/upload-release-action@v2
-        with:
-          repo_token: ${{ secrets.GITHUB_TOKEN }}
-          file: ./Lapce-windows-portable.zip
-          file_glob: true
-          tag: ${{ github.ref }}
-          overwrite: true
-
-  linux:
-    runs-on: ubuntu-18.04
-
-    steps:
-      - uses: actions/checkout@v2
-      - name: Install dependencies
-        run: |
-          sudo apt-get install cmake pkg-config libfontconfig-dev libgtk-3-dev
-      - name: Update rust
-        run: rustup update
-      - name: Build
-        run: cargo build --profile release-lto
-      - name: Gzip 
-        run: |
-          mkdir Lapce
-          cp ./target/release-lto/lapce Lapce/
-          tar -zcvf ./Lapce-linux.tar.gz Lapce
-          gzip -c "./target/release-lto/lapce-proxy" > ./lapce-proxy-linux.gz
-      - name: Upload Application
-        uses: svenstaro/upload-release-action@v2
-        with:
-          repo_token: ${{ secrets.GITHUB_TOKEN }}
-          file: ./Lapce-linux.tar.gz
-          file_glob: true
-          tag: ${{ github.ref }}
-          overwrite: true
-      - name: Upload Application
-        uses: svenstaro/upload-release-action@v2
-        with:
-          repo_token: ${{ secrets.GITHUB_TOKEN }}
-          file: ./lapce-proxy-linux.gz
-          file_glob: true
-          tag: ${{ github.ref }}
-          overwrite: true
-
-  macos:
-    runs-on: macos-11
-
-    env:
-      NOTARIZE_USERNAME: ${{ secrets.NOTARIZE_USERNAME }}
-      NOTARIZE_PASSWORD: ${{ secrets.NOTARIZE_PASSWORD }}
-
-    steps:
-      - uses: actions/checkout@v2
-      - name: Install ARM target
-        run: rustup update && rustup target add aarch64-apple-darwin
-      - name: Import Certificate
-        uses: apple-actions/import-codesign-certs@v1
-        with: 
-          p12-file-base64: ${{ secrets.MACOS_CERTIFICATE }}
-          p12-password: ${{ secrets.MACOS_CERTIFICATE_PWD }}
-      - name: Make DMG
-        run: make dmg-universal
-      - name: Rename
-        run: |
-          cp ./target/release-lto/macos/Lapce.dmg ./target/release-lto/macos/Lapce-macos.dmg
-      - name: "Notarize Release Build"
-        run: |
-          npx notarize-cli --file ./target/release-lto/macos/Lapce-macos.dmg --bundle-id io.lapce --asc-provider CYSGAZFR8D
-      - name: "Staple Release Build"
-        uses: devbotsxyz/xcode-staple@v1
-        with:
-          product-path: "./target/release-lto/macos/Lapce-macos.dmg"
-      - name: Upload Application
-        uses: svenstaro/upload-release-action@v2
-        with:
-          repo_token: ${{ secrets.GITHUB_TOKEN }}
-          file: ./target/release-lto/macos/Lapce-macos.dmg
-          file_glob: true
-          tag: ${{ github.ref }}
->>>>>>> 7594b33c
           overwrite: true