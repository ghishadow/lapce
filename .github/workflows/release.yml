name: Release

on:
  workflow_dispatch:
  push:
    branches: [scoop_build]
    tags: ["v[0-9]+.[0-9]+.[0-9]+*"]
    branches:
      - scoop_build

env:
  GITHUB_TOKEN: ${{ secrets.GITHUB_TOKEN }}
  CARGO_TERM_COLOR: always

jobs:
  windows:
    runs-on: windows-2022

    strategy:
      matrix:
        include:
        - version: stable
          target: x86_64-pc-windows-msvc

    defaults:
      run:
        shell: bash

    steps:
      - uses: actions/checkout@v2
      - name: Update rust toolchain
        run: rustup update --no-self-update ${{ matrix.version }} && rustup default ${{ matrix.version }}
      - name: Build
        run: cargo build --release
      - name: Install WiX
        run: nuget install WiX
      - name: Crate msi installer
        run: |
          ./WiX.*/tools/candle.exe -arch "x64" -ext WixUIExtension -ext WixUtilExtension \
            -out "./lapce.wixobj" "extra/windows/wix/lapce.wxs"
          ./WiX.*/tools/light.exe -ext WixUIExtension -ext WixUtilExtension \
            -out "./Lapce-windows.msi" -sice:ICE61 -sice:ICE91 \
            "./lapce.wixobj"
      - name: Create portable 
        shell: pwsh
        run: |
          Compress-Archive ./target/release-lto/lapce.exe ./Lapce-windows-portable.zip
      - name: Upload msi installer
        uses: svenstaro/upload-release-action@v2
        with:
          repo_token: ${{ secrets.GITHUB_TOKEN }}
          file: ./Lapce-windows.msi
          file_glob: true
          tag: ${{ github.ref }}
<<<<<<< HEAD
          overwrite: true
=======
          overwrite: true
      - name: Upload portable
        uses: svenstaro/upload-release-action@v2
        with:
          repo_token: ${{ secrets.GITHUB_TOKEN }}
          file: ./Lapce-windows-portable.zip
          file_glob: true
          tag: ${{ github.ref }}
          overwrite: true



>>>>>>> 1091d655
<|MERGE_RESOLUTION|>--- conflicted
+++ resolved
@@ -5,8 +5,6 @@
   push:
     branches: [scoop_build]
     tags: ["v[0-9]+.[0-9]+.[0-9]+*"]
-    branches:
-      - scoop_build
 
 env:
   GITHUB_TOKEN: ${{ secrets.GITHUB_TOKEN }}
@@ -52,9 +50,6 @@
           file: ./Lapce-windows.msi
           file_glob: true
           tag: ${{ github.ref }}
-<<<<<<< HEAD
-          overwrite: true
-=======
           overwrite: true
       - name: Upload portable
         uses: svenstaro/upload-release-action@v2
@@ -67,4 +62,3 @@
 
 
 
->>>>>>> 1091d655
