--- conflicted
+++ resolved
@@ -19,7 +19,6 @@
 path = "lapce-proxy/src/bin/lapce-proxy.rs"
 
 [workspace]
-<<<<<<< HEAD
 members = ["core", "proxy", "rpc"]
 
 [profile.dev]
@@ -29,7 +28,6 @@
 codegen-units = 1
 lto = "thin"
 # debug = true
-=======
 members = ["lapce-ui", "lapce-proxy", "lapce-rpc", "lapce-data", "lapce-core"]
 
 [profile.release-lto]
@@ -49,5 +47,4 @@
 opt-level = 3
 
 [profile.fastdev]
-inherits = "dev"
->>>>>>> 7594b33c
+inherits = "dev"