--- conflicted
+++ resolved
@@ -20,7 +20,7 @@
 
 [workspace]
 members = ["lapce-ui", "lapce-proxy", "lapce-rpc", "lapce-data", "lapce-core"]
-<<<<<<< HEAD
+
 [profile.dev]
 split-debuginfo = "unpacked"
 
@@ -30,7 +30,6 @@
 opt-level = "s" # Optimize for size
 strip = "debuginfo"
 # debug = true
-=======
 
 [profile.release-lto]
 inherits = "release"
@@ -49,5 +48,4 @@
 opt-level = 3
 
 [profile.fastdev]
-inherits = "dev"
->>>>>>> db5bca8e
+inherits = "dev"