[package]
name = "lapce"
version = "0.0.12"
authors = ["Dongdong Zhou <dzhou121@gmail.com>"]
edition = "2021"
rust-version = "1.58"
resolver = "2"

[dependencies]
lapce-ui = { path = "./lapce-ui" }
lapce-proxy = { path = "./lapce-proxy" }

[[bin]]
name = "lapce"
path = "lapce-ui/src/bin/lapce.rs"

[[bin]]
name = "lapce-proxy"
path = "lapce-proxy/src/bin/lapce-proxy.rs"

[workspace]
members = ["lapce-ui", "lapce-proxy", "lapce-rpc", "lapce-data", "lapce-core"]

<<<<<<< HEAD

[profile.release]
opt-level = "s" # Optimize for size
strip = "debuginfo"
lto = "thin"
=======
[profile.release-lto]
inherits = "release"
lto = true
codegen-units = 1

# A profile which compiles all (non-workspace) dependencies in release mode
# but Lapce code in dev mode. This gives a good debugging experience for your
# code and fast performance of other people's code. After the initial
# build subsequent ones are as fast as dev mode builds.
# See https://doc.rust-lang.org/cargo/reference/profiles.html
# To use this profile:
#   cargo build --profile fastdev
#   cargo run --profile fastdev --bin lapce
[profile.fastdev.package."*"]
opt-level = 3

[profile.fastdev]
inherits = "dev"
>>>>>>> db5bca8e
<|MERGE_RESOLUTION|>--- conflicted
+++ resolved
@@ -21,13 +21,10 @@
 [workspace]
 members = ["lapce-ui", "lapce-proxy", "lapce-rpc", "lapce-data", "lapce-core"]
 
-<<<<<<< HEAD
-
 [profile.release]
 opt-level = "s" # Optimize for size
 strip = "debuginfo"
 lto = "thin"
-=======
 [profile.release-lto]
 inherits = "release"
 lto = true
@@ -45,5 +42,4 @@
 opt-level = 3
 
 [profile.fastdev]
-inherits = "dev"
->>>>>>> db5bca8e
+inherits = "dev"