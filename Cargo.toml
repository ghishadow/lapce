[package]
name = "lapce"
version = "0.0.12"
authors = ["Dongdong Zhou <dzhou121@gmail.com>"]
edition = "2021"
rust-version = "1.58"
resolver = "2"

[dependencies]
lapce-ui = { path = "./lapce-ui" }
lapce-proxy = { path = "./lapce-proxy" }

[[bin]]
name = "lapce"
path = "lapce-ui/src/bin/lapce.rs"

[[bin]]
name = "lapce-proxy"
path = "lapce-proxy/src/bin/lapce-proxy.rs"

[workspace]
<<<<<<< HEAD
members = ["core", "proxy", "rpc"]

[profile.dev]
split-debuginfo = "unpacked"

[profile.release]
codegen-units = 1
lto = "thin"
# debug = true
=======
members = ["lapce-ui", "lapce-proxy", "lapce-rpc", "lapce-data", "lapce-core"]
>>>>>>> c147993f
<|MERGE_RESOLUTION|>--- conflicted
+++ resolved
@@ -19,9 +19,7 @@
 path = "lapce-proxy/src/bin/lapce-proxy.rs"
 
 [workspace]
-<<<<<<< HEAD
-members = ["core", "proxy", "rpc"]
-
+members = ["lapce-ui", "lapce-proxy", "lapce-rpc", "lapce-data", "lapce-core"]
 [profile.dev]
 split-debuginfo = "unpacked"
 
@@ -29,6 +27,3 @@
 codegen-units = 1
 lto = "thin"
 # debug = true
-=======
-members = ["lapce-ui", "lapce-proxy", "lapce-rpc", "lapce-data", "lapce-core"]
->>>>>>> c147993f
