[package]
name = "lapce"
version = "0.0.12"
authors = ["Dongdong Zhou <dzhou121@gmail.com>"]
edition = "2021"
rust-version = "1.58"
resolver = "2"

[dependencies]
lapce-ui = { path = "./lapce-ui" }
lapce-proxy = { path = "./lapce-proxy" }

[[bin]]
name = "lapce"
path = "lapce-ui/src/bin/lapce.rs"

[[bin]]
name = "lapce-proxy"
path = "lapce-proxy/src/bin/lapce-proxy.rs"

[workspace]
members = ["lapce-ui", "lapce-proxy", "lapce-rpc", "lapce-data", "lapce-core"]

<<<<<<< HEAD
[profile.release]
opt-level = "s" # Optimize for size
strip = "debuginfo"
lto = "thin"
=======
[profile.release-lto]
inherits = "release"
lto = true
codegen-units = 1

# A profile which compiles all (non-workspace) dependencies in release mode
# but Lapce code in dev mode. This gives a good debugging experience for your
# code and fast performance of other people's code. After the initial
# build subsequent ones are as fast as dev mode builds.
# See https://doc.rust-lang.org/cargo/reference/profiles.html
# To use this profile:
#   cargo build --profile fastdev
#   cargo run --profile fastdev --bin lapce
[profile.fastdev.package."*"]
opt-level = 3

[profile.fastdev]
inherits = "dev"
>>>>>>> d76ef366
<|MERGE_RESOLUTION|>--- conflicted
+++ resolved
@@ -21,15 +21,11 @@
 [workspace]
 members = ["lapce-ui", "lapce-proxy", "lapce-rpc", "lapce-data", "lapce-core"]
 
-<<<<<<< HEAD
-[profile.release]
+[profile.release-lto]
+inherits = "release"
 opt-level = "s" # Optimize for size
 strip = "debuginfo"
 lto = "thin"
-=======
-[profile.release-lto]
-inherits = "release"
-lto = true
 codegen-units = 1
 
 # A profile which compiles all (non-workspace) dependencies in release mode
@@ -44,5 +40,4 @@
 opt-level = 3
 
 [profile.fastdev]
-inherits = "dev"
->>>>>>> d76ef366
+inherits = "dev"