[package]
name = "lapce-core"
version = "0.0.7"
authors = ["Dongdong Zhou <dzhou121@gmail.com>"]
edition = "2021"

[dependencies]
rayon = "1.5.1"
diff = "0.1.12"
libloading = "0.7"
flate2 = "1.0.22"
reqwest = { version = "0.11", features = ["blocking", "json"] }
hashbrown = "0.11.2"
sled = "0.34.7"
base64 = "0.13.0"
alacritty_terminal = "0.15.0"
config = "0.11"
indexmap = "1.7.0"
directories = "4.0.1"
tinyfiledialogs = "3.8.3"
itertools = "0.10.1"
unicode-width = "0.1.8"
unicode-segmentation = "1.7.1"
im = { version = "15.0.0", features = ["serde"] }
crossbeam-channel = "0.5.0"
crossbeam-utils = "0.8.4"
regex = "1.4.2"
usvg = "0.14.0"
jsonrpc-lite = "0.5.0"
bit-vec = "0.5.0"
parking_lot = { version = "0.11.0", features = ["deadlock_detection"] }
include_dir = "0.6.0"
tree-sitter = "0.20.2"
tree-sitter-rust = "0.20.0"
tree-sitter-highlight = "0.20.1"
<<<<<<< HEAD
tree-sitter-wgsl = { git = "https://github.com/ghishadow/tree-sitter-wgsl.git" }
=======
tree-sitter-rust = "0.20.0"
tree-sitter-go = "0.19.1"
tree-sitter-javascript = "0.20.0"
>>>>>>> 716d06d7
anyhow = "1.0.32"
strum = "0.19"
strum_macros = "0.19"
lazy_static = "1.4.0"
serde = "1.0"
serde_json = "1.0"
notify = "5.0.0-pre.13"
xi-rope = { git = "https://github.com/lapce/xi-editor", features = ["serde"] }
xi-unicode = "0.3.0"
fzyr = "0.1.2"
fuzzy-matcher = "0.3.7"
uuid = { version = "0.7.4", features = ["v4"] }
lsp-types = { version = "0.89.2", features = ["proposed"] }
druid = { git = "https://github.com/lapce/druid", features = ["svg", "im"] }
# druid = { path = "../../druid/druid", features = ["svg", "im"] }
toml = { version = "0.5.8", features = ["preserve_order"] }
lapce-rpc = { path = "../rpc" }
lapce-proxy = { path = "../proxy" }

[build-dependencies]
cc = "1"
anyhow = "1.0.32"
threadpool = "1.0"<|MERGE_RESOLUTION|>--- conflicted
+++ resolved
@@ -33,13 +33,9 @@
 tree-sitter = "0.20.2"
 tree-sitter-rust = "0.20.0"
 tree-sitter-highlight = "0.20.1"
-<<<<<<< HEAD
 tree-sitter-wgsl = { git = "https://github.com/ghishadow/tree-sitter-wgsl.git" }
-=======
-tree-sitter-rust = "0.20.0"
 tree-sitter-go = "0.19.1"
 tree-sitter-javascript = "0.20.0"
->>>>>>> 716d06d7
 anyhow = "1.0.32"
 strum = "0.19"
 strum_macros = "0.19"
