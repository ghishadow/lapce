[package]
name = "lapce-ui"
version = "0.0.12"
authors = ["Dongdong Zhou <dzhou121@gmail.com>"]
edition = "2021"

[dependencies]
chrono = "0.4.19"
log = "0.4.14"
fern = "0.6.0"
Inflector = "0.11.4"
rayon = "1.5.1"
diff = "0.1.12"
libloading = "0.7"
flate2 = "1.0.22"
hashbrown = "0.12.0"
sled = "0.34.7"
base64 = "0.13.0"
alacritty_terminal = "0.16"
config = "0.13.0"
indexmap = "1.7.0"
directories = "4.0.1"
tinyfiledialogs = "3.9.1"
itertools = "0.10.1"
unicode-width = "0.1.8"
unicode-segmentation = "1.7.1"
im = { version = "15.0.0", features = ["serde"] }
crossbeam-channel = "0.5.0"
crossbeam-utils = "0.8.4"
regex = "1.4.2"
jsonrpc-lite = "0.5.0"
bit-vec = "0.6.3"
parking_lot = { version = "0.12.0", features = ["deadlock_detection"] }
include_dir = "0.7.2"
anyhow = "1.0.32"
<<<<<<< HEAD
strum = "0.24"
=======
strum = "0.24.0"
>>>>>>> d76ef366
strum_macros = "0.24"
lazy_static = "1.4.0"
serde = "1.0"
serde_json = "1.0"
notify = "5.0.0-pre.13"
xi-rope = { git = "https://github.com/lapce/xi-editor", features = ["serde"] }
xi-unicode = "0.3.0"
fuzzy-matcher = "0.3.7"
<<<<<<< HEAD
lsp-types = { version = "0.92.1", features = ["proposed"] }
druid = { git = "https://github.com/ghishadow/druid", branch = "update_dep", features = [ "svg", "im", "serde", ] }
#druid = { path = "../../druid/druid", features = ["svg", "im" , "serde"] }
=======
lsp-types = { version = "0.89.2", features = ["proposed"] }
druid = { git = "https://github.com/lapce/druid", branch = "opengl", features = [ "svg", "im", "serde", ] }
# druid = { path = "../../druid/druid", features = ["svg", "im" , "serde"] }
>>>>>>> d76ef366
toml = { version = "0.5.8", features = ["preserve_order"] }
structdesc = { git = "https://github.com/lapce/structdesc" }
lapce-core = { path = "../lapce-core" }
lapce-data = { path = "../lapce-data" }
lapce-rpc = { path = "../lapce-rpc" }

[features]
default = ["all-languages"]
# To build lapce with only some of the supported languages, for example:
#
#   cargo build --no-default-features -p lapce-ui \
#     --features lang-rust,lang-toml,lang-md,lang-json
#
all-languages = [
    "lang-rust",
    "lang-go",
    "lang-javascript",
    "lang-typescript",
    "lang-python",
    "lang-toml",
    "lang-elixir",
    "lang-php",
    "lang-ruby",
    "lang-c",
    "lang-cpp",
    "lang-json",
    "lang-md",
    "lang-html",
    "lang-java"
]
lang-rust = ["lapce-core/lang-rust"]
lang-go = ["lapce-core/lang-go"]
lang-javascript= ["lapce-core/lang-javascript"]
lang-typescript = ["lapce-core/lang-typescript"]
lang-python = ["lapce-core/lang-python"]
lang-toml = ["lapce-core/lang-toml"]
lang-elixir = ["lapce-core/lang-elixir"]
lang-php = ["lapce-core/lang-php"]
lang-ruby= ["lapce-core/lang-ruby"]
lang-c = ["lapce-core/lang-c"]
lang-cpp = ["lapce-core/lang-cpp"]
lang-json= ["lapce-core/lang-json"]
lang-md = ["lapce-core/lang-md"]
lang-html = ["lapce-core/lang-html"]
lang-java = ["lapce-core/lang-java"]<|MERGE_RESOLUTION|>--- conflicted
+++ resolved
@@ -33,11 +33,7 @@
 parking_lot = { version = "0.12.0", features = ["deadlock_detection"] }
 include_dir = "0.7.2"
 anyhow = "1.0.32"
-<<<<<<< HEAD
-strum = "0.24"
-=======
 strum = "0.24.0"
->>>>>>> d76ef366
 strum_macros = "0.24"
 lazy_static = "1.4.0"
 serde = "1.0"
@@ -46,15 +42,9 @@
 xi-rope = { git = "https://github.com/lapce/xi-editor", features = ["serde"] }
 xi-unicode = "0.3.0"
 fuzzy-matcher = "0.3.7"
-<<<<<<< HEAD
-lsp-types = { version = "0.92.1", features = ["proposed"] }
-druid = { git = "https://github.com/ghishadow/druid", branch = "update_dep", features = [ "svg", "im", "serde", ] }
+lsp-types = { version = "0.93.0", features = ["proposed"] }
+druid = { git = "https://github.com/ghishadow/druid", branch = "opengl", features = [ "svg", "im", "serde", ] }
 #druid = { path = "../../druid/druid", features = ["svg", "im" , "serde"] }
-=======
-lsp-types = { version = "0.89.2", features = ["proposed"] }
-druid = { git = "https://github.com/lapce/druid", branch = "opengl", features = [ "svg", "im", "serde", ] }
-# druid = { path = "../../druid/druid", features = ["svg", "im" , "serde"] }
->>>>>>> d76ef366
 toml = { version = "0.5.8", features = ["preserve_order"] }
 structdesc = { git = "https://github.com/lapce/structdesc" }
 lapce-core = { path = "../lapce-core" }
