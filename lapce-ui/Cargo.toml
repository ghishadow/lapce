[package]
name = "lapce-ui"
version = "0.0.12"
authors = ["Dongdong Zhou <dzhou121@gmail.com>"]
edition = "2021"

[dependencies]
chrono = "0.4.19"
log = "0.4.14"
fern = "0.6.0"
Inflector = "0.11.4"
rayon = "1.5.1"
diff = "0.1.12"
libloading = "0.7"
flate2 = "1.0.22"
hashbrown = "0.12.0"
sled = "0.34.7"
base64 = "0.13.0"
alacritty_terminal = "0.16"
config = "0.12"
indexmap = "1.7.0"
directories = "4.0.1"
tinyfiledialogs = "3.8.3"
itertools = "0.10.1"
unicode-width = "0.1.8"
unicode-segmentation = "1.7.1"
im = { version = "15.0.0", features = ["serde"] }
crossbeam-channel = "0.5.0"
crossbeam-utils = "0.8.4"
regex = "1.4.2"
<<<<<<< HEAD
usvg = "0.22.0"
=======
>>>>>>> d067c83a
jsonrpc-lite = "0.5.0"
bit-vec = "0.6.3"
parking_lot = { version = "0.12.0", features = ["deadlock_detection"] }
include_dir = "0.7.2"
anyhow = "1.0.32"
strum = "0.24"
strum_macros = "0.24"
lazy_static = "1.4.0"
serde = "1.0"
serde_json = "1.0"
notify = "5.0.0-pre.13"
xi-rope = { git = "https://github.com/lapce/xi-editor", features = ["serde"] }
xi-unicode = "0.3.0"
fuzzy-matcher = "0.3.7"
lsp-types = { version = "0.92.1", features = ["proposed"] }
druid = { git = "https://github.com/ghishadow/druid", branch = "update_dep", features = [ "svg", "im", "serde", ] }
#druid = { path = "../../druid/druid", features = ["svg", "im" , "serde"] }
toml = { version = "0.5.8", features = ["preserve_order"] }
structdesc = { git = "https://github.com/lapce/structdesc" }
lapce-data = { path = "../lapce-data" }
lapce-rpc = { path = "../lapce-rpc" }

[build-dependencies]
cc = "1"
anyhow = "1.0.32"
threadpool = "1.0"<|MERGE_RESOLUTION|>--- conflicted
+++ resolved
@@ -17,10 +17,10 @@
 sled = "0.34.7"
 base64 = "0.13.0"
 alacritty_terminal = "0.16"
-config = "0.12"
+config = "0.13.0"
 indexmap = "1.7.0"
 directories = "4.0.1"
-tinyfiledialogs = "3.8.3"
+tinyfiledialogs = "3.9.1"
 itertools = "0.10.1"
 unicode-width = "0.1.8"
 unicode-segmentation = "1.7.1"
@@ -28,10 +28,6 @@
 crossbeam-channel = "0.5.0"
 crossbeam-utils = "0.8.4"
 regex = "1.4.2"
-<<<<<<< HEAD
-usvg = "0.22.0"
-=======
->>>>>>> d067c83a
 jsonrpc-lite = "0.5.0"
 bit-vec = "0.6.3"
 parking_lot = { version = "0.12.0", features = ["deadlock_detection"] }
