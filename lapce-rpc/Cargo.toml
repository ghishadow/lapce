--- conflicted
+++ resolved
@@ -5,16 +5,12 @@
 edition = "2018"
 
 [dependencies]
-<<<<<<< HEAD
+notify = { version = "5.0.0-pre.13", features = ["serde"] }
 parking_lot = "0.12.0"
-=======
-notify = { version = "5.0.0-pre.13", features = ["serde"] }
-parking_lot = "0.11.2"
->>>>>>> d76ef366
 anyhow = "1.0.34"
 serde_json = "1.0.59"
 serde = "1.0"
 jsonrpc-lite = "0.5.0"
 crossbeam-channel = "0.5.0"
-lsp-types = { version = "0.92.1", features = ["proposed"] }
+lsp-types = { version = "0.93.0", features = ["proposed"] }
 xi-rope = { git = "https://github.com/lapce/xi-editor", features = ["serde"] }